package consensus

// This interface is (mostly) stateless.  All of its methods are
// pure functions that only depend on their inputs.

// Note: state does creep in through the cbor and block stores used to keep state tree and
// actor storage data in the Expected implementation.  However those stores
// are global to the filecoin node so accessing the correct state is simple.
// Furthermore these stores are providing content addressed values.
// The output of these interface functions does not change based on the store state
// except for errors in the case the stores do not have a mapping.
import (
	"context"
	"github.com/filecoin-project/go-filecoin/internal/pkg/block"
	"github.com/filecoin-project/go-filecoin/internal/pkg/types"
	"github.com/filecoin-project/go-state-types/big"
	"github.com/ipfs/go-cid"
	"time"
)

// Protocol is an interface defining a blockchain consensus protocol.  The
// methods here were arrived at after significant work fitting consensus into
// the system and the implementation level. The method set is not necessarily
// the most theoretically obvious or pleasing and should not be considered
// finalized.
type Protocol interface {
	// RunStateTransition returns the state root CID resulting from applying the input ts to the
	// prior `stateID`.  It returns an error if the transition is invalid.
	RunStateTransition(ctx context.Context, ts *block.TipSet, secpMessages [][]*types.SignedMessage, blsMessages [][]*types.UnsignedMessage, parentStateRoot cid.Cid) (root cid.Cid, receipts []types.MessageReceipt, err error)

	// BlockTime returns the block time used by the consensus protocol.
	BlockTime() time.Duration

<<<<<<< HEAD
	// CallWithGas
	CallWithGas(ctx context.Context, msg *types.UnsignedMessage) (types.MessageReceipt, error)
=======
	// todo add by force
	PredictUnsignedMessageGas(ctx context.Context, msg *types.UnsignedMessage) (int64, error)

	ValidateMining(ctx context.Context, ts *block.TipSet, parentStateRoot cid.Cid, parentWeight big.Int, parentReceiptRoot cid.Cid) error
>>>>>>> fe5aa6ff
}<|MERGE_RESOLUTION|>--- conflicted
+++ resolved
@@ -31,13 +31,8 @@
 	// BlockTime returns the block time used by the consensus protocol.
 	BlockTime() time.Duration
 
-<<<<<<< HEAD
 	// CallWithGas
 	CallWithGas(ctx context.Context, msg *types.UnsignedMessage) (types.MessageReceipt, error)
-=======
-	// todo add by force
-	PredictUnsignedMessageGas(ctx context.Context, msg *types.UnsignedMessage) (int64, error)
 
 	ValidateMining(ctx context.Context, ts *block.TipSet, parentStateRoot cid.Cid, parentWeight big.Int, parentReceiptRoot cid.Cid) error
->>>>>>> fe5aa6ff
 }