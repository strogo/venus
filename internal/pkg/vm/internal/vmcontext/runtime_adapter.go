package vmcontext

import (
	"context"
	"fmt"

	"github.com/ipfs/go-cid"

	"github.com/filecoin-project/go-address"
<<<<<<< HEAD
	e "github.com/filecoin-project/go-filecoin/internal/pkg/enccid"
=======
	vmErrors "github.com/filecoin-project/go-filecoin/internal/pkg/vm/internal/errors"
>>>>>>> f0efd611
	"github.com/filecoin-project/go-filecoin/internal/pkg/vm/internal/gascost"
	"github.com/filecoin-project/go-filecoin/internal/pkg/vm/internal/pattern"
	"github.com/filecoin-project/go-filecoin/internal/pkg/vm/internal/runtime"
	"github.com/filecoin-project/go-state-types/abi"
	"github.com/filecoin-project/go-state-types/cbor"
	"github.com/filecoin-project/go-state-types/crypto"
	"github.com/filecoin-project/go-state-types/exitcode"
	"github.com/filecoin-project/go-state-types/network"
	"github.com/filecoin-project/go-state-types/rt"
	rtt "github.com/filecoin-project/go-state-types/rt"
	specsruntime "github.com/filecoin-project/specs-actors/actors/runtime"
	cbor2 "github.com/ipfs/go-ipld-cbor"
	logging "github.com/ipfs/go-log/v2"
	xerrors "github.com/pkg/errors"
)

var EmptyObjectCid cid.Cid

func init() {
	cst := cbor2.NewMemCborStore()
	emptyobject, err := cst.Put(context.TODO(), []struct{}{})
	if err != nil {
		panic(err)
	}

	EmptyObjectCid = emptyobject
}

var actorLog = logging.Logger("actors")

var _ specsruntime.Runtime = (*runtimeAdapter)(nil)

type runtimeAdapter struct {
	ctx *invocationContext
	syscalls
}

func newRuntimeAdapter(ctx *invocationContext) *runtimeAdapter {
	return &runtimeAdapter{ctx: ctx, syscalls: syscalls{
		impl:      ctx.rt.syscalls,
		ctx:       ctx.rt.context,
		gasTank:   ctx.gasTank,
		pricelist: ctx.rt.pricelist,
		head:      ctx.rt.currentHead,
		state:     ctx.rt.stateView(),
	}}
}

func (a *runtimeAdapter) Caller() address.Address {
	return a.ctx.Message().Caller()
}

func (a *runtimeAdapter) Receiver() address.Address {
	return a.ctx.Message().Receiver()
}

func (a *runtimeAdapter) ValueReceived() abi.TokenAmount {
	return a.ctx.Message().ValueReceived()
}

func (a *runtimeAdapter) StateCreate(obj cbor.Marshaler) {
	c := a.StorePut(obj)
	err := a.stateCommit(EmptyObjectCid, c)
	if err != nil {
		panic(fmt.Errorf("failed to commit state after creating object: %w", err))
	}
}

func (a *runtimeAdapter) stateCommit(oldh, newh cid.Cid) error {

	// TODO: we can make this more efficient in the future...
	act, found, err := a.ctx.rt.state.GetActor(a.Context(), a.Receiver())
	if !found || err != nil {
		return xerrors.Errorf("failed to get actor to commit state, %s", err)
	}

<<<<<<< HEAD
	if act.Head.Cid != oldh {
		return xerrors.Errorf("failed to update, inconsistent base reference, %s", err)
	}

	act.Head = e.NewCid(newh)
=======
	if act.Head != oldh {
		return vmErrors.Fatal("failed to update, inconsistent base reference")
	}

	act.Head = newh

>>>>>>> f0efd611
	if err := a.ctx.rt.state.SetActor(a.Context(), a.Receiver(), act); err != nil {
		return xerrors.Errorf("failed to set actor in commit state, %s", err)
	}

	return nil
}

func (a *runtimeAdapter) StateReadonly(obj cbor.Unmarshaler) {
	act, found, err := a.ctx.rt.state.GetActor(a.Context(), a.Receiver())
	if !found || err != nil {
		a.Abortf(exitcode.SysErrorIllegalArgument, "failed to get actor for Readonly state: %s", err)
	}
	a.StoreGet(act.Head, obj)
}

func (a *runtimeAdapter) StateTransaction(obj cbor.Er, f func()) {
	if obj == nil {
		a.Abortf(exitcode.SysErrorIllegalActor, "Must not pass nil to Transaction()")
	}

	act, found, err := a.ctx.rt.state.GetActor(a.Context(), a.Receiver())
	if !found || err != nil {
		a.Abortf(exitcode.SysErrorIllegalActor, "failed to get actor for Transaction: %s", err)
	}
	baseState := act.Head
	a.StoreGet(baseState, obj)

	a.ctx.allowSideEffects = false
	f()
	a.ctx.allowSideEffects = true

	c := a.StorePut(obj)

	err = a.stateCommit(baseState, c)
	if err != nil {
		panic(fmt.Errorf("failed to commit state after transaction: %w", err))
	}
}

func (a *runtimeAdapter) StoreGet(c cid.Cid, o cbor.Unmarshaler) bool {
	return a.ctx.Store().StoreGet(c, o)
}

func (a *runtimeAdapter) StorePut(x cbor.Marshaler) cid.Cid {
	return a.ctx.Store().StorePut(x)
}

func (a *runtimeAdapter) NetworkVersion() network.Version {
	return a.state.GetNtwkVersion(a.Context(), a.CurrEpoch())
}

func (a *runtimeAdapter) GetRandomnessFromBeacon(personalization crypto.DomainSeparationTag, randEpoch abi.ChainEpoch, entropy []byte) abi.Randomness {
	res, err := a.ctx.randSource.GetRandomnessFromBeacon(a.Context(), personalization, randEpoch, entropy)
	if err != nil {
		panic(xerrors.Errorf("could not get randomness: %s", err))
	}
	return res
}

func (a *runtimeAdapter) GetRandomnessFromTickets(personalization crypto.DomainSeparationTag, randEpoch abi.ChainEpoch, entropy []byte) abi.Randomness {
	res, err := a.ctx.randSource.Randomness(a.Context(), personalization, randEpoch, entropy)
	if err != nil {
		panic(xerrors.Errorf("could not get randomness: %s", err))
	}
	return res
}

func (a *runtimeAdapter) Send(toAddr address.Address, methodNum abi.MethodNum, params cbor.Marshaler, value abi.TokenAmount, out cbor.Er) exitcode.ExitCode {
	return a.ctx.Send(toAddr, methodNum, params, value, out)
}

func (a *runtimeAdapter) ChargeGas(name string, compute int64, virtual int64) {
	a.gasTank.Charge(gascost.NewGasCharge(name, compute, 0).WithVirtual(virtual, 0), "runtimeAdapter charge gas")
}

func (a *runtimeAdapter) Log(level rt.LogLevel, msg string, args ...interface{}) {
	switch level {
	case rtt.DEBUG:
		actorLog.Debugf(msg, args...)
	case rtt.INFO:
		actorLog.Infof(msg, args...)
	case rtt.WARN:
		actorLog.Warnf(msg, args...)
	case rtt.ERROR:
		actorLog.Errorf(msg, args...)
	}
}

// Message implements Runtime.
func (a *runtimeAdapter) Message() specsruntime.Message {
	return a.ctx.Message()
}

// CurrEpoch implements Runtime.
func (a *runtimeAdapter) CurrEpoch() abi.ChainEpoch {
	return a.ctx.Runtime().CurrentEpoch()
}

// ImmediateCaller implements Runtime.
func (a *runtimeAdapter) ImmediateCaller() address.Address {
	return a.ctx.Message().Caller()
}

// ValidateImmediateCallerAcceptAny implements Runtime.
func (a *runtimeAdapter) ValidateImmediateCallerAcceptAny() {
	a.ctx.ValidateCaller(pattern.Any{})
}

// ValidateImmediateCallerIs implements Runtime.
func (a *runtimeAdapter) ValidateImmediateCallerIs(addrs ...address.Address) {
	a.ctx.ValidateCaller(pattern.AddressIn{Addresses: addrs})
}

// ValidateImmediateCallerType implements Runtime.
func (a *runtimeAdapter) ValidateImmediateCallerType(codes ...cid.Cid) {
	a.ctx.ValidateCaller(pattern.CodeIn{Codes: codes})
}

// CurrentBalance implements Runtime.
func (a *runtimeAdapter) CurrentBalance() abi.TokenAmount {
	return a.ctx.Balance()
}

// ResolveAddress implements Runtime.
func (a *runtimeAdapter) ResolveAddress(addr address.Address) (address.Address, bool) {
	return a.ctx.rt.normalizeAddress(addr)
}

// GetActorCodeCID implements Runtime.
func (a *runtimeAdapter) GetActorCodeCID(addr address.Address) (ret cid.Cid, ok bool) {
	entry, found, err := a.ctx.rt.state.GetActor(a.Context(), addr)
	if !found {
		return cid.Undef, false
	}
<<<<<<< HEAD
	if err != nil {
		panic(err)
	}
	return entry.Code.Cid, true
=======

	return entry.Code, true
>>>>>>> f0efd611
}

// Abortf implements Runtime.
func (a *runtimeAdapter) Abortf(errExitCode exitcode.ExitCode, msg string, args ...interface{}) {
	runtime.Abortf(errExitCode, msg, args...)
}

// NewActorAddress implements Runtime.
func (a *runtimeAdapter) NewActorAddress() address.Address {
	return a.ctx.NewActorAddress()
}

// CreateActor implements Runtime.
func (a *runtimeAdapter) CreateActor(codeID cid.Cid, addr address.Address) {
	a.ctx.CreateActor(codeID, addr)
}

// DeleteActor implements Runtime.
func (a *runtimeAdapter) DeleteActor(beneficiary address.Address) {
	a.ctx.DeleteActor(beneficiary)
}

func (a *runtimeAdapter) TotalFilCircSupply() abi.TokenAmount {
	circSupply, err := a.state.TotalFilCircSupply(a.CurrEpoch(), a.ctx.rt.state)
	if err != nil {
		runtime.Abortf(exitcode.ErrIllegalState, "failed to get total circ supply: %s", err)
	}
	return circSupply
}

// Context implements Runtime.
// Dragons: this can disappear once we have the storage abstraction
func (a *runtimeAdapter) Context() context.Context {
	return a.ctx.rt.context
}

var nullTraceSpan = func() {}

// StartSpan implements Runtime.
func (a *runtimeAdapter) StartSpan(name string) func() {
	// Dragons: leeave empty for now, add TODO to add this into gfc
	return nullTraceSpan
}

func (a *runtimeAdapter) AbortStateMsg(msg string) {
	runtime.Abortf(101, msg)
}<|MERGE_RESOLUTION|>--- conflicted
+++ resolved
@@ -7,11 +7,6 @@
 	"github.com/ipfs/go-cid"
 
 	"github.com/filecoin-project/go-address"
-<<<<<<< HEAD
-	e "github.com/filecoin-project/go-filecoin/internal/pkg/enccid"
-=======
-	vmErrors "github.com/filecoin-project/go-filecoin/internal/pkg/vm/internal/errors"
->>>>>>> f0efd611
 	"github.com/filecoin-project/go-filecoin/internal/pkg/vm/internal/gascost"
 	"github.com/filecoin-project/go-filecoin/internal/pkg/vm/internal/pattern"
 	"github.com/filecoin-project/go-filecoin/internal/pkg/vm/internal/runtime"
@@ -88,20 +83,11 @@
 		return xerrors.Errorf("failed to get actor to commit state, %s", err)
 	}
 
-<<<<<<< HEAD
-	if act.Head.Cid != oldh {
+	if act.Head != oldh {
 		return xerrors.Errorf("failed to update, inconsistent base reference, %s", err)
 	}
 
-	act.Head = e.NewCid(newh)
-=======
-	if act.Head != oldh {
-		return vmErrors.Fatal("failed to update, inconsistent base reference")
-	}
-
 	act.Head = newh
-
->>>>>>> f0efd611
 	if err := a.ctx.rt.state.SetActor(a.Context(), a.Receiver(), act); err != nil {
 		return xerrors.Errorf("failed to set actor in commit state, %s", err)
 	}
@@ -236,15 +222,10 @@
 	if !found {
 		return cid.Undef, false
 	}
-<<<<<<< HEAD
 	if err != nil {
 		panic(err)
 	}
-	return entry.Code.Cid, true
-=======
-
 	return entry.Code, true
->>>>>>> f0efd611
 }
 
 // Abortf implements Runtime.
